// TODO remove `use` keyword eventually: https://github.com/ziglang/zig/issues/2591
test "zig fmt: change use to usingnamespace" {
    try testTransform(
        \\use @import("std");
    ,
        \\usingnamespace @import("std");
        \\
    );
}

test "zig fmt: whitespace fixes" {
    try testTransform("test \"\" {\r\n\tconst hi = x;\r\n}\n// zig fmt: off\ntest \"\"{\r\n\tconst a  = b;}\r\n",
        \\test "" {
        \\    const hi = x;
        \\}
        \\// zig fmt: off
        \\test ""{
        \\    const a  = b;}
        \\
    );
}

test "zig fmt: while else err prong with no block" {
    try testCanonical(
        \\test "" {
        \\    const result = while (returnError()) |value| {
        \\        break value;
        \\    } else |err| i32(2);
        \\    expect(result == 2);
        \\}
        \\
    );
}

test "zig fmt: tagged union with enum values" {
    try testCanonical(
        \\const MultipleChoice2 = union(enum(u32)) {
        \\    Unspecified1: i32,
        \\    A: f32 = 20,
        \\    Unspecified2: void,
        \\    B: bool = 40,
        \\    Unspecified3: i32,
        \\    C: i8 = 60,
        \\    Unspecified4: void,
        \\    D: void = 1000,
        \\    Unspecified5: i32,
        \\};
        \\
    );
}

test "zig fmt: allowzero pointer" {
    try testCanonical(
        \\const T = [*]allowzero const u8;
        \\
    );
}

test "zig fmt: enum literal" {
    try testCanonical(
        \\const x = .hi;
        \\
    );
}

test "zig fmt: enum literal inside array literal" {
    try testCanonical(
        \\test "enums in arrays" {
        \\    var colors = []Color{.Green};
        \\    colors = []Colors{ .Green, .Cyan };
        \\    colors = []Colors{
        \\        .Grey,
        \\        .Green,
        \\        .Cyan,
        \\    };
        \\}
        \\
    );
}

test "zig fmt: character literal larger than u8" {
    try testCanonical(
        \\const x = '\u{01f4a9}';
        \\
    );
}

test "zig fmt: infix operator and then multiline string literal" {
    try testCanonical(
        \\const x = "" ++
        \\    \\ hi
        \\;
        \\
    );
}

test "zig fmt: C pointers" {
    try testCanonical(
        \\const Ptr = [*c]i32;
        \\
    );
}

test "zig fmt: threadlocal" {
    try testCanonical(
        \\threadlocal var x: i32 = 1234;
        \\
    );
}

test "zig fmt: linksection" {
    try testCanonical(
        \\export var aoeu: u64 linksection(".text.derp") = 1234;
        \\export nakedcc fn _start() linksection(".text.boot") noreturn {}
        \\
    );
}

test "zig fmt: correctly move doc comments on struct fields" {
    try testTransform(
        \\pub const section_64 = extern struct {
        \\    sectname: [16]u8, /// name of this section
        \\    segname: [16]u8,  /// segment this section goes in
        \\};
    ,
        \\pub const section_64 = extern struct {
        \\    /// name of this section
        \\    sectname: [16]u8,
        \\    /// segment this section goes in
        \\    segname: [16]u8,
        \\};
        \\
    );
}

test "zig fmt: doc comments on param decl" {
    try testCanonical(
        \\pub const Allocator = struct {
        \\    shrinkFn: fn (
        \\        self: *Allocator,
        \\        /// Guaranteed to be the same as what was returned from most recent call to
        \\        /// `allocFn`, `reallocFn`, or `shrinkFn`.
        \\        old_mem: []u8,
        \\        /// Guaranteed to be the same as what was returned from most recent call to
        \\        /// `allocFn`, `reallocFn`, or `shrinkFn`.
        \\        old_alignment: u29,
        \\        /// Guaranteed to be less than or equal to `old_mem.len`.
        \\        new_byte_count: usize,
        \\        /// Guaranteed to be less than or equal to `old_alignment`.
        \\        new_alignment: u29,
        \\    ) []u8,
        \\};
        \\
    );
}

test "zig fmt: preserve space between async fn definitions" {
    try testCanonical(
        \\async fn a() void {}
        \\
        \\async fn b() void {}
        \\
    );
}

test "zig fmt: comment to disable/enable zig fmt first" {
    try testCanonical(
        \\// Test trailing comma syntax
        \\// zig fmt: off
        \\
        \\const struct_trailing_comma = struct { x: i32, y: i32, };
    );
}

test "zig fmt: comment to disable/enable zig fmt" {
    try testTransform(
        \\const  a  =  b;
        \\// zig fmt: off
        \\const  c  =  d;
        \\// zig fmt: on
        \\const  e  =  f;
    ,
        \\const a = b;
        \\// zig fmt: off
        \\const  c  =  d;
        \\// zig fmt: on
        \\const e = f;
        \\
    );
}

test "zig fmt: pointer of unknown length" {
    try testCanonical(
        \\fn foo(ptr: [*]u8) void {}
        \\
    );
}

test "zig fmt: spaces around slice operator" {
    try testCanonical(
        \\var a = b[c..d];
        \\var a = b[c + 1 .. d];
        \\var a = b[c + 1 ..];
        \\var a = b[c .. d + 1];
        \\var a = b[c.a..d.e];
        \\
    );
}

test "zig fmt: async call in if condition" {
    try testCanonical(
        \\comptime {
        \\    if (async<a> b()) {
        \\        a();
        \\    }
        \\}
        \\
    );
}

test "zig fmt: 2nd arg multiline string" {
    try testCanonical(
        \\comptime {
        \\    cases.addAsm("hello world linux x86_64",
        \\        \\.text
        \\    , "Hello, world!\n");
        \\}
        \\
    );
}

test "zig fmt: if condition wraps" {
    try testTransform(
        \\comptime {
        \\    if (cond and
        \\        cond) {
        \\        return x;
        \\    }
        \\    while (cond and
        \\        cond) {
        \\        return x;
        \\    }
        \\    if (a == b and
        \\        c) {
        \\        a = b;
        \\    }
        \\    while (a == b and
        \\        c) {
        \\        a = b;
        \\    }
        \\    if ((cond and
        \\        cond)) {
        \\        return x;
        \\    }
        \\    while ((cond and
        \\        cond)) {
        \\        return x;
        \\    }
        \\    var a = if (a) |*f| x: {
        \\        break :x &a.b;
        \\    } else |err| err;
        \\}
    ,
        \\comptime {
        \\    if (cond and
        \\        cond)
        \\    {
        \\        return x;
        \\    }
        \\    while (cond and
        \\        cond)
        \\    {
        \\        return x;
        \\    }
        \\    if (a == b and
        \\        c)
        \\    {
        \\        a = b;
        \\    }
        \\    while (a == b and
        \\        c)
        \\    {
        \\        a = b;
        \\    }
        \\    if ((cond and
        \\        cond))
        \\    {
        \\        return x;
        \\    }
        \\    while ((cond and
        \\        cond))
        \\    {
        \\        return x;
        \\    }
        \\    var a = if (a) |*f| x: {
        \\        break :x &a.b;
        \\    } else |err| err;
        \\}
        \\
    );
}

test "zig fmt: if condition has line break but must not wrap" {
    try testCanonical(
        \\comptime {
        \\    if (self.user_input_options.put(name, UserInputOption{
        \\        .name = name,
        \\        .used = false,
        \\    }) catch unreachable) |*prev_value| {
        \\        foo();
        \\        bar();
        \\    }
        \\    if (put(
        \\        a,
        \\        b,
        \\    )) {
        \\        foo();
        \\    }
        \\}
        \\
    );
}

test "zig fmt: same-line doc comment on variable declaration" {
    try testTransform(
        \\pub const MAP_ANONYMOUS = 0x1000; /// allocated from memory, swap space
        \\pub const MAP_FILE = 0x0000; /// map from file (default)
        \\
        \\pub const EMEDIUMTYPE = 124; /// Wrong medium type
        \\
        \\// nameserver query return codes
        \\pub const ENSROK = 0; /// DNS server returned answer with no data
    ,
        \\/// allocated from memory, swap space
        \\pub const MAP_ANONYMOUS = 0x1000;
        \\/// map from file (default)
        \\pub const MAP_FILE = 0x0000;
        \\
        \\/// Wrong medium type
        \\pub const EMEDIUMTYPE = 124;
        \\
        \\// nameserver query return codes
        \\/// DNS server returned answer with no data
        \\pub const ENSROK = 0;
        \\
    );
}

test "zig fmt: if-else with comment before else" {
    try testCanonical(
        \\comptime {
        \\    // cexp(finite|nan +- i inf|nan) = nan + i nan
        \\    if ((hx & 0x7fffffff) != 0x7f800000) {
        \\        return Complex(f32).new(y - y, y - y);
        \\    } // cexp(-inf +- i inf|nan) = 0 + i0
        \\    else if (hx & 0x80000000 != 0) {
        \\        return Complex(f32).new(0, 0);
        \\    } // cexp(+inf +- i inf|nan) = inf + i nan
        \\    else {
        \\        return Complex(f32).new(x, y - y);
        \\    }
        \\}
        \\
    );
}

test "zig fmt: respect line breaks in if-else" {
    try testCanonical(
        \\comptime {
        \\    return if (cond) a else b;
        \\    return if (cond)
        \\        a
        \\    else
        \\        b;
        \\    return if (cond)
        \\        a
        \\    else if (cond)
        \\        b
        \\    else
        \\        c;
        \\}
        \\
    );
}

test "zig fmt: respect line breaks after infix operators" {
    try testCanonical(
        \\comptime {
        \\    self.crc =
        \\        lookup_tables[0][p[7]] ^
        \\        lookup_tables[1][p[6]] ^
        \\        lookup_tables[2][p[5]] ^
        \\        lookup_tables[3][p[4]] ^
        \\        lookup_tables[4][@truncate(u8, self.crc >> 24)] ^
        \\        lookup_tables[5][@truncate(u8, self.crc >> 16)] ^
        \\        lookup_tables[6][@truncate(u8, self.crc >> 8)] ^
        \\        lookup_tables[7][@truncate(u8, self.crc >> 0)];
        \\}
        \\
    );
}

test "zig fmt: fn decl with trailing comma" {
    try testTransform(
        \\fn foo(a: i32, b: i32,) void {}
    ,
        \\fn foo(
        \\    a: i32,
        \\    b: i32,
        \\) void {}
        \\
    );
}

test "zig fmt: var_args with trailing comma" {
    try testCanonical(
        \\pub fn add(
        \\    a: ...,
        \\) void {}
        \\
    );
}

test "zig fmt: enum decl with no trailing comma" {
    try testTransform(
        \\const StrLitKind = enum {Normal, C};
    ,
        \\const StrLitKind = enum {
        \\    Normal,
        \\    C,
        \\};
        \\
    );
}

test "zig fmt: switch comment before prong" {
    try testCanonical(
        \\comptime {
        \\    switch (a) {
        \\        // hi
        \\        0 => {},
        \\    }
        \\}
        \\
    );
}

test "zig fmt: struct literal no trailing comma" {
    try testTransform(
        \\const a = foo{ .x = 1, .y = 2 };
        \\const a = foo{ .x = 1,
        \\    .y = 2 };
    ,
        \\const a = foo{ .x = 1, .y = 2 };
        \\const a = foo{
        \\    .x = 1,
        \\    .y = 2,
        \\};
        \\
    );
}

test "zig fmt: struct literal containing a multiline expression" {
    try testTransform(
        \\const a = A{ .x = if (f1()) 10 else 20 };
        \\const a = A{ .x = if (f1()) 10 else 20, };
        \\const a = A{ .x = if (f1())
        \\    10 else 20 };
        \\const a = A{ .x = if (f1()) 10 else 20, .y = f2() + 100 };
        \\const a = A{ .x = if (f1()) 10 else 20, .y = f2() + 100, };
        \\const a = A{ .x = if (f1())
        \\    10 else 20};
        \\const a = A{ .x = switch(g) {0 => "ok", else => "no"} };
        \\
    ,
        \\const a = A{ .x = if (f1()) 10 else 20 };
        \\const a = A{
        \\    .x = if (f1()) 10 else 20,
        \\};
        \\const a = A{
        \\    .x = if (f1())
        \\        10
        \\    else
        \\        20,
        \\};
        \\const a = A{ .x = if (f1()) 10 else 20, .y = f2() + 100 };
        \\const a = A{
        \\    .x = if (f1()) 10 else 20,
        \\    .y = f2() + 100,
        \\};
        \\const a = A{
        \\    .x = if (f1())
        \\        10
        \\    else
        \\        20,
        \\};
        \\const a = A{
        \\    .x = switch (g) {
        \\        0 => "ok",
        \\        else => "no",
        \\    },
        \\};
        \\
    );
}

test "zig fmt: array literal with hint" {
    try testTransform(
        \\const a = []u8{
        \\    1, 2, //
        \\    3,
        \\    4,
        \\    5,
        \\    6,
        \\    7 };
        \\const a = []u8{
        \\    1, 2, //
        \\    3,
        \\    4,
        \\    5,
        \\    6,
        \\    7, 8 };
        \\const a = []u8{
        \\    1, 2, //
        \\    3,
        \\    4,
        \\    5,
        \\    6, // blah
        \\    7, 8 };
        \\const a = []u8{
        \\    1, 2, //
        \\    3, //
        \\    4,
        \\    5,
        \\    6,
        \\    7 };
        \\const a = []u8{
        \\    1,
        \\    2,
        \\    3, 4, //
        \\    5, 6, //
        \\    7, 8, //
        \\};
    ,
        \\const a = []u8{
        \\    1, 2,
        \\    3, 4,
        \\    5, 6,
        \\    7,
        \\};
        \\const a = []u8{
        \\    1, 2,
        \\    3, 4,
        \\    5, 6,
        \\    7, 8,
        \\};
        \\const a = []u8{
        \\    1, 2,
        \\    3, 4,
        \\    5, 6, // blah
        \\    7, 8,
        \\};
        \\const a = []u8{
        \\    1, 2,
        \\    3, //
        \\        4,
        \\    5, 6,
        \\    7,
        \\};
        \\const a = []u8{
        \\    1,
        \\    2,
        \\    3,
        \\    4,
        \\    5,
        \\    6,
        \\    7,
        \\    8,
        \\};
        \\
    );
}

test "zig fmt: array literal veritical column alignment" {
    try testTransform(
        \\const a = []u8{
        \\    1000, 200,
        \\    30, 4,
        \\    50000, 60
        \\};
        \\const a = []u8{0,   1, 2, 3, 40,
        \\    4,5,600,7,
        \\           80,
        \\    9, 10, 11, 0, 13, 14, 15};
        \\
    ,
        \\const a = []u8{
        \\    1000,  200,
        \\    30,    4,
        \\    50000, 60,
        \\};
        \\const a = []u8{
        \\    0,  1,  2,   3, 40,
        \\    4,  5,  600, 7, 80,
        \\    9,  10, 11,  0, 13,
        \\    14, 15,
        \\};
        \\
    );
}

test "zig fmt: multiline string with backslash at end of line" {
    try testCanonical(
        \\comptime {
        \\    err(
        \\        \\\
        \\    );
        \\}
        \\
    );
}

test "zig fmt: multiline string parameter in fn call with trailing comma" {
    try testCanonical(
        \\fn foo() void {
        \\    try stdout.print(
        \\        \\ZIG_CMAKE_BINARY_DIR {}
        \\        \\ZIG_C_HEADER_FILES   {}
        \\        \\ZIG_DIA_GUIDS_LIB    {}
        \\        \\
        \\    ,
        \\        std.cstr.toSliceConst(c.ZIG_CMAKE_BINARY_DIR),
        \\        std.cstr.toSliceConst(c.ZIG_CXX_COMPILER),
        \\        std.cstr.toSliceConst(c.ZIG_DIA_GUIDS_LIB),
        \\    );
        \\}
        \\
    );
}

test "zig fmt: trailing comma on fn call" {
    try testCanonical(
        \\comptime {
        \\    var module = try Module.create(
        \\        allocator,
        \\        zig_lib_dir,
        \\        full_cache_dir,
        \\    );
        \\}
        \\
    );
}

test "zig fmt: multi line arguments without last comma" {
    try testTransform(
        \\pub fn foo(
        \\    a: usize,
        \\    b: usize,
        \\    c: usize,
        \\    d: usize
        \\) usize {
        \\    return a + b + c + d;
        \\}
        \\
    ,
        \\pub fn foo(a: usize, b: usize, c: usize, d: usize) usize {
        \\    return a + b + c + d;
        \\}
        \\
    );
}

test "zig fmt: empty block with only comment" {
    try testCanonical(
        \\comptime {
        \\    {
        \\        // comment
        \\    }
        \\}
        \\
    );
}

test "zig fmt: no trailing comma on struct decl" {
    try testTransform(
        \\const RoundParam = struct {
        \\    k: usize, s: u32, t: u32
        \\};
    ,
        \\const RoundParam = struct {
        \\    k: usize,
        \\    s: u32,
        \\    t: u32,
        \\};
        \\
    );
}

test "zig fmt: extra newlines at the end" {
    try testTransform(
        \\const a = b;
        \\
        \\
        \\
    ,
        \\const a = b;
        \\
    );
}

test "zig fmt: simple asm" {
    try testTransform(
        \\comptime {
        \\    asm volatile (
        \\        \\.globl aoeu;
        \\        \\.type aoeu, @function;
        \\        \\.set aoeu, derp;
        \\    );
        \\
        \\    asm ("not real assembly"
        \\        :[a] "x" (x),);
        \\    asm ("not real assembly"
        \\        :[a] "x" (->i32),:[a] "x" (1),);
        \\    asm ("still not real assembly"
        \\        :::"a","b",);
        \\}
    ,
        \\comptime {
        \\    asm volatile (
        \\        \\.globl aoeu;
        \\        \\.type aoeu, @function;
        \\        \\.set aoeu, derp;
        \\    );
        \\
        \\    asm ("not real assembly"
        \\        : [a] "x" (x)
        \\    );
        \\    asm ("not real assembly"
        \\        : [a] "x" (-> i32)
        \\        : [a] "x" (1)
        \\    );
        \\    asm ("still not real assembly"
        \\        :
        \\        :
        \\        : "a", "b"
        \\    );
        \\}
        \\
    );
}

test "zig fmt: nested struct literal with one item" {
    try testCanonical(
        \\const a = foo{
        \\    .item = bar{ .a = b },
        \\};
        \\
    );
}

test "zig fmt: switch cases trailing comma" {
    try testTransform(
        \\fn switch_cases(x: i32) void {
        \\    switch (x) {
        \\        1,2,3 => {},
        \\        4,5, => {},
        \\        6... 8, => {},
        \\        else => {},
        \\    }
        \\}
    ,
        \\fn switch_cases(x: i32) void {
        \\    switch (x) {
        \\        1, 2, 3 => {},
        \\        4,
        \\        5,
        \\        => {},
        \\        6...8 => {},
        \\        else => {},
        \\    }
        \\}
        \\
    );
}

test "zig fmt: slice align" {
    try testCanonical(
        \\const A = struct {
        \\    items: []align(A) T,
        \\};
        \\
    );
}

test "zig fmt: add trailing comma to array literal" {
    try testTransform(
        \\comptime {
        \\    return []u16{'m', 's', 'y', 's', '-' // hi
        \\   };
        \\    return []u16{'m', 's', 'y', 's',
        \\      '-'};
        \\    return []u16{'m', 's', 'y', 's', '-'};
        \\}
    ,
        \\comptime {
        \\    return []u16{
        \\        'm', 's', 'y', 's', '-', // hi
        \\    };
        \\    return []u16{
        \\        'm', 's', 'y', 's',
        \\        '-',
        \\    };
        \\    return []u16{ 'm', 's', 'y', 's', '-' };
        \\}
        \\
    );
}

test "zig fmt: first thing in file is line comment" {
    try testCanonical(
        \\// Introspection and determination of system libraries needed by zig.
        \\
        \\// Introspection and determination of system libraries needed by zig.
        \\
        \\const std = @import("std");
        \\
    );
}

test "zig fmt: line comment after doc comment" {
    try testCanonical(
        \\/// doc comment
        \\// line comment
        \\fn foo() void {}
        \\
    );
}

test "zig fmt: float literal with exponent" {
    try testCanonical(
        \\test "bit field alignment" {
        \\    assert(@typeOf(&blah.b) == *align(1:3:6) const u3);
        \\}
        \\
    );
}

test "zig fmt: float literal with exponent" {
    try testCanonical(
        \\test "aoeu" {
        \\    switch (state) {
        \\        TermState.Start => switch (c) {
        \\            '\x1b' => state = TermState.Escape,
        \\            else => try out.writeByte(c),
        \\        },
        \\    }
        \\}
        \\
    );
}
test "zig fmt: float literal with exponent" {
    try testCanonical(
        \\pub const f64_true_min = 4.94065645841246544177e-324;
        \\const threshold = 0x1.a827999fcef32p+1022;
        \\
    );
}

test "zig fmt: if-else end of comptime" {
    try testCanonical(
        \\comptime {
        \\    if (a) {
        \\        b();
        \\    } else {
        \\        b();
        \\    }
        \\}
        \\
    );
}

test "zig fmt: nested blocks" {
    try testCanonical(
        \\comptime {
        \\    {
        \\        {
        \\            {
        \\                a();
        \\            }
        \\        }
        \\    }
        \\}
        \\
    );
}

test "zig fmt: block with same line comment after end brace" {
    try testCanonical(
        \\comptime {
        \\    {
        \\        b();
        \\    } // comment
        \\}
        \\
    );
}

test "zig fmt: statements with comment between" {
    try testCanonical(
        \\comptime {
        \\    a = b;
        \\    // comment
        \\    a = b;
        \\}
        \\
    );
}

test "zig fmt: statements with empty line between" {
    try testCanonical(
        \\comptime {
        \\    a = b;
        \\
        \\    a = b;
        \\}
        \\
    );
}

test "zig fmt: ptr deref operator and unwrap optional operator" {
    try testCanonical(
        \\const a = b.*;
        \\const a = b.?;
        \\
    );
}

test "zig fmt: comment after if before another if" {
    try testCanonical(
        \\test "aoeu" {
        \\    // comment
        \\    if (x) {
        \\        bar();
        \\    }
        \\}
        \\
        \\test "aoeu" {
        \\    if (x) {
        \\        foo();
        \\    }
        \\    // comment
        \\    if (x) {
        \\        bar();
        \\    }
        \\}
        \\
    );
}

test "zig fmt: line comment between if block and else keyword" {
    try testCanonical(
        \\test "aoeu" {
        \\    // cexp(finite|nan +- i inf|nan) = nan + i nan
        \\    if ((hx & 0x7fffffff) != 0x7f800000) {
        \\        return Complex(f32).new(y - y, y - y);
        \\    }
        \\    // cexp(-inf +- i inf|nan) = 0 + i0
        \\    else if (hx & 0x80000000 != 0) {
        \\        return Complex(f32).new(0, 0);
        \\    }
        \\    // cexp(+inf +- i inf|nan) = inf + i nan
        \\    // another comment
        \\    else {
        \\        return Complex(f32).new(x, y - y);
        \\    }
        \\}
        \\
    );
}

test "zig fmt: same line comments in expression" {
    try testCanonical(
        \\test "aoeu" {
        \\    const x = ( // a
        \\        0 // b
        \\    ); // c
        \\}
        \\
    );
}

test "zig fmt: add comma on last switch prong" {
    try testTransform(
        \\test "aoeu" {
        \\switch (self.init_arg_expr) {
        \\    InitArg.Type => |t| { },
        \\    InitArg.None,
        \\    InitArg.Enum => { }
        \\}
        \\ switch (self.init_arg_expr) {
        \\     InitArg.Type => |t| { },
        \\     InitArg.None,
        \\     InitArg.Enum => { }//line comment
        \\ }
        \\}
    ,
        \\test "aoeu" {
        \\    switch (self.init_arg_expr) {
        \\        InitArg.Type => |t| {},
        \\        InitArg.None, InitArg.Enum => {},
        \\    }
        \\    switch (self.init_arg_expr) {
        \\        InitArg.Type => |t| {},
        \\        InitArg.None, InitArg.Enum => {}, //line comment
        \\    }
        \\}
        \\
    );
}

test "zig fmt: same-line comment after a statement" {
    try testCanonical(
        \\test "" {
        \\    a = b;
        \\    debug.assert(H.digest_size <= H.block_size); // HMAC makes this assumption
        \\    a = b;
        \\}
        \\
    );
}

test "zig fmt: same-line comment after var decl in struct" {
    try testCanonical(
        \\pub const vfs_cap_data = extern struct {
        \\    const Data = struct {}; // when on disk.
        \\};
        \\
    );
}

test "zig fmt: same-line comment after field decl" {
    try testCanonical(
        \\pub const dirent = extern struct {
        \\    d_name: u8,
        \\    d_name: u8, // comment 1
        \\    d_name: u8,
        \\    d_name: u8, // comment 2
        \\    d_name: u8,
        \\};
        \\
    );
}

test "zig fmt: same-line comment after switch prong" {
    try testCanonical(
        \\test "" {
        \\    switch (err) {
        \\        error.PathAlreadyExists => {}, // comment 2
        \\        else => return err, // comment 1
        \\    }
        \\}
        \\
    );
}

test "zig fmt: same-line comment after non-block if expression" {
    try testCanonical(
        \\comptime {
        \\    if (sr > n_uword_bits - 1) // d > r
        \\        return 0;
        \\}
        \\
    );
}

test "zig fmt: same-line comment on comptime expression" {
    try testCanonical(
        \\test "" {
        \\    comptime assert(@typeId(T) == builtin.TypeId.Int); // must pass an integer to absInt
        \\}
        \\
    );
}

test "zig fmt: switch with empty body" {
    try testCanonical(
        \\test "" {
        \\    foo() catch |err| switch (err) {};
        \\}
        \\
    );
}

test "zig fmt: line comments in struct initializer" {
    try testCanonical(
        \\fn foo() void {
        \\    return Self{
        \\        .a = b,
        \\
        \\        // Initialize these two fields to buffer_size so that
        \\        // in `readFn` we treat the state as being able to read
        \\        .start_index = buffer_size,
        \\        .end_index = buffer_size,
        \\
        \\        // middle
        \\
        \\        .a = b,
        \\
        \\        // end
        \\    };
        \\}
        \\
    );
}

test "zig fmt: first line comment in struct initializer" {
    try testCanonical(
        \\pub async fn acquire(self: *Self) HeldLock {
        \\    return HeldLock{
        \\        // guaranteed allocation elision
        \\        .held = await (async self.lock.acquire() catch unreachable),
        \\        .value = &self.private_data,
        \\    };
        \\}
        \\
    );
}

test "zig fmt: doc comments before struct field" {
    try testCanonical(
        \\pub const Allocator = struct {
        \\    /// Allocate byte_count bytes and return them in a slice, with the
        \\    /// slice's pointer aligned at least to alignment bytes.
        \\    allocFn: fn () void,
        \\};
        \\
    );
}

test "zig fmt: error set declaration" {
    try testCanonical(
        \\const E = error{
        \\    A,
        \\    B,
        \\
        \\    C,
        \\};
        \\
        \\const Error = error{
        \\    /// no more memory
        \\    OutOfMemory,
        \\};
        \\
        \\const Error = error{
        \\    /// no more memory
        \\    OutOfMemory,
        \\
        \\    /// another
        \\    Another,
        \\
        \\    // end
        \\};
        \\
        \\const Error = error{OutOfMemory};
        \\const Error = error{};
        \\
    );
}

test "zig fmt: union(enum(u32)) with assigned enum values" {
    try testCanonical(
        \\const MultipleChoice = union(enum(u32)) {
        \\    A = 20,
        \\    B = 40,
        \\    C = 60,
        \\    D = 1000,
        \\};
        \\
    );
}

test "zig fmt: resume from suspend block" {
    try testCanonical(
        \\fn foo() void {
        \\    suspend {
        \\        resume @handle();
        \\    }
        \\}
        \\
    );
}

test "zig fmt: comments before error set decl" {
    try testCanonical(
        \\const UnexpectedError = error{
        \\    /// The Operating System returned an undocumented error code.
        \\    Unexpected,
        \\    // another
        \\    Another,
        \\
        \\    // in between
        \\
        \\    // at end
        \\};
        \\
    );
}

test "zig fmt: comments before switch prong" {
    try testCanonical(
        \\test "" {
        \\    switch (err) {
        \\        error.PathAlreadyExists => continue,
        \\
        \\        // comment 1
        \\
        \\        // comment 2
        \\        else => return err,
        \\        // at end
        \\    }
        \\}
        \\
    );
}

test "zig fmt: comments before var decl in struct" {
    try testCanonical(
        \\pub const vfs_cap_data = extern struct {
        \\    // All of these are mandated as little endian
        \\    // when on disk.
        \\    const Data = struct {
        \\        permitted: u32,
        \\        inheritable: u32,
        \\    };
        \\
        \\    // in between
        \\
        \\    /// All of these are mandated as little endian
        \\    /// when on disk.
        \\    const Data = struct {
        \\        permitted: u32,
        \\        inheritable: u32,
        \\    };
        \\
        \\    // at end
        \\};
        \\
    );
}

test "zig fmt: array literal with 1 item on 1 line" {
    try testCanonical(
        \\var s = []const u64{0} ** 25;
        \\
    );
}

test "zig fmt: comments before global variables" {
    try testCanonical(
        \\/// Foo copies keys and values before they go into the map, and
        \\/// frees them when they get removed.
        \\pub const Foo = struct {};
        \\
    );
}

test "zig fmt: comments in statements" {
    try testCanonical(
        \\test "std" {
        \\    // statement comment
        \\    _ = @import("foo/bar.zig");
        \\
        \\    // middle
        \\    // middle2
        \\
        \\    // end
        \\}
        \\
    );
}

test "zig fmt: comments before test decl" {
    try testCanonical(
        \\/// top level doc comment
        \\test "hi" {}
        \\
        \\// top level normal comment
        \\test "hi" {}
        \\
        \\// middle
        \\
        \\// end
        \\
    );
}

test "zig fmt: preserve spacing" {
    try testCanonical(
        \\const std = @import("std");
        \\
        \\pub fn main() !void {
        \\    var stdout_file = try std.io.getStdOut;
        \\    var stdout_file = try std.io.getStdOut;
        \\
        \\    var stdout_file = try std.io.getStdOut;
        \\    var stdout_file = try std.io.getStdOut;
        \\}
        \\
    );
}

test "zig fmt: return types" {
    try testCanonical(
        \\pub fn main() !void {}
        \\pub fn main() var {}
        \\pub fn main() i32 {}
        \\
    );
}

test "zig fmt: imports" {
    try testCanonical(
        \\const std = @import("std");
        \\const std = @import();
        \\
    );
}

test "zig fmt: global declarations" {
    try testCanonical(
        \\const a = b;
        \\pub const a = b;
        \\var a = b;
        \\pub var a = b;
        \\const a: i32 = b;
        \\pub const a: i32 = b;
        \\var a: i32 = b;
        \\pub var a: i32 = b;
        \\extern const a: i32 = b;
        \\pub extern const a: i32 = b;
        \\extern var a: i32 = b;
        \\pub extern var a: i32 = b;
        \\extern "a" const a: i32 = b;
        \\pub extern "a" const a: i32 = b;
        \\extern "a" var a: i32 = b;
        \\pub extern "a" var a: i32 = b;
        \\
    );
}

test "zig fmt: extern declaration" {
    try testCanonical(
        \\extern var foo: c_int;
        \\
    );
}

test "zig fmt: alignment" {
    try testCanonical(
        \\var foo: c_int align(1);
        \\
    );
}

test "zig fmt: C main" {
    try testCanonical(
        \\fn main(argc: c_int, argv: **u8) c_int {
        \\    const a = b;
        \\}
        \\
    );
}

test "zig fmt: return" {
    try testCanonical(
        \\fn foo(argc: c_int, argv: **u8) c_int {
        \\    return 0;
        \\}
        \\
        \\fn bar() void {
        \\    return;
        \\}
        \\
    );
}

test "zig fmt: pointer attributes" {
    try testCanonical(
        \\extern fn f1(s: *align(*u8) u8) c_int;
        \\extern fn f2(s: **align(1) *const *volatile u8) c_int;
        \\extern fn f3(s: *align(1) const *align(1) volatile *const volatile u8) c_int;
        \\extern fn f4(s: *align(1) const volatile u8) c_int;
        \\
    );
}

test "zig fmt: slice attributes" {
    try testCanonical(
        \\extern fn f1(s: *align(*u8) u8) c_int;
        \\extern fn f2(s: **align(1) *const *volatile u8) c_int;
        \\extern fn f3(s: *align(1) const *align(1) volatile *const volatile u8) c_int;
        \\extern fn f4(s: *align(1) const volatile u8) c_int;
        \\
    );
}

test "zig fmt: test declaration" {
    try testCanonical(
        \\test "test name" {
        \\    const a = 1;
        \\    var b = 1;
        \\}
        \\
    );
}

test "zig fmt: infix operators" {
    try testCanonical(
        \\test "infix operators" {
        \\    var i = undefined;
        \\    i = 2;
        \\    i *= 2;
        \\    i |= 2;
        \\    i ^= 2;
        \\    i <<= 2;
        \\    i >>= 2;
        \\    i &= 2;
        \\    i *= 2;
        \\    i *%= 2;
        \\    i -= 2;
        \\    i -%= 2;
        \\    i += 2;
        \\    i +%= 2;
        \\    i /= 2;
        \\    i %= 2;
        \\    _ = i == i;
        \\    _ = i != i;
        \\    _ = i != i;
        \\    _ = i.i;
        \\    _ = i || i;
        \\    _ = i!i;
        \\    _ = i ** i;
        \\    _ = i ++ i;
        \\    _ = i orelse i;
        \\    _ = i % i;
        \\    _ = i / i;
        \\    _ = i *% i;
        \\    _ = i * i;
        \\    _ = i -% i;
        \\    _ = i - i;
        \\    _ = i +% i;
        \\    _ = i + i;
        \\    _ = i << i;
        \\    _ = i >> i;
        \\    _ = i & i;
        \\    _ = i ^ i;
        \\    _ = i | i;
        \\    _ = i >= i;
        \\    _ = i <= i;
        \\    _ = i > i;
        \\    _ = i < i;
        \\    _ = i and i;
        \\    _ = i or i;
        \\}
        \\
    );
}

test "zig fmt: precedence" {
    try testCanonical(
        \\test "precedence" {
        \\    a!b();
        \\    (a!b)();
        \\    !a!b;
        \\    !(a!b);
        \\    !a{};
        \\    !(a{});
        \\    a + b{};
        \\    (a + b){};
        \\    a << b + c;
        \\    (a << b) + c;
        \\    a & b << c;
        \\    (a & b) << c;
        \\    a ^ b & c;
        \\    (a ^ b) & c;
        \\    a | b ^ c;
        \\    (a | b) ^ c;
        \\    a == b | c;
        \\    (a == b) | c;
        \\    a and b == c;
        \\    (a and b) == c;
        \\    a or b and c;
        \\    (a or b) and c;
        \\    (a or b) and c;
        \\}
        \\
    );
}

test "zig fmt: prefix operators" {
    try testCanonical(
        \\test "prefix operators" {
        \\    try return --%~!&0;
        \\}
        \\
    );
}

test "zig fmt: call expression" {
    try testCanonical(
        \\test "test calls" {
        \\    a();
        \\    a(1);
        \\    a(1, 2);
        \\    a(1, 2) + a(1, 2);
        \\}
        \\
    );
}

test "zig fmt: var args" {
    try testCanonical(
        \\fn print(args: ...) void {}
        \\
    );
}

test "zig fmt: var type" {
    try testCanonical(
        \\fn print(args: var) var {}
        \\
    );
}

test "zig fmt: functions" {
    try testCanonical(
        \\extern fn puts(s: *const u8) c_int;
        \\extern "c" fn puts(s: *const u8) c_int;
        \\export fn puts(s: *const u8) c_int;
        \\inline fn puts(s: *const u8) c_int;
        \\pub extern fn puts(s: *const u8) c_int;
        \\pub extern "c" fn puts(s: *const u8) c_int;
        \\pub export fn puts(s: *const u8) c_int;
        \\pub inline fn puts(s: *const u8) c_int;
        \\pub extern fn puts(s: *const u8) align(2 + 2) c_int;
        \\pub extern "c" fn puts(s: *const u8) align(2 + 2) c_int;
        \\pub export fn puts(s: *const u8) align(2 + 2) c_int;
        \\pub inline fn puts(s: *const u8) align(2 + 2) c_int;
        \\
    );
}

test "zig fmt: multiline string" {
    try testCanonical(
        \\test "" {
        \\    const s1 =
        \\        \\one
        \\        \\two)
        \\        \\three
        \\    ;
        \\    const s2 =
        \\        c\\one
        \\        c\\two)
        \\        c\\three
        \\    ;
        \\    const s3 = // hi
        \\        \\one
        \\        \\two)
        \\        \\three
        \\    ;
        \\}
        \\
    );
}

test "zig fmt: values" {
    try testCanonical(
        \\test "values" {
        \\    1;
        \\    1.0;
        \\    "string";
        \\    c"cstring";
        \\    'c';
        \\    true;
        \\    false;
        \\    null;
        \\    undefined;
        \\    anyerror;
        \\    this;
        \\    unreachable;
        \\}
        \\
    );
}

test "zig fmt: indexing" {
    try testCanonical(
        \\test "test index" {
        \\    a[0];
        \\    a[0 + 5];
        \\    a[0..];
        \\    a[0..5];
        \\    a[a[0]];
        \\    a[a[0..]];
        \\    a[a[0..5]];
        \\    a[a[0]..];
        \\    a[a[0..5]..];
        \\    a[a[0]..a[0]];
        \\    a[a[0..5]..a[0]];
        \\    a[a[0..5]..a[0..5]];
        \\}
        \\
    );
}

test "zig fmt: struct declaration" {
    try testCanonical(
        \\const S = struct {
        \\    const Self = @This();
        \\    f1: u8,
        \\    pub f3: u8,
        \\
        \\    fn method(self: *Self) Self {
        \\        return self.*;
        \\    }
        \\
        \\    f2: u8,
        \\};
        \\
        \\const Ps = packed struct {
        \\    a: u8,
        \\    pub b: u8,
        \\
        \\    c: u8,
        \\};
        \\
        \\const Es = extern struct {
        \\    a: u8,
        \\    pub b: u8,
        \\
        \\    c: u8,
        \\};
        \\
    );
}

test "zig fmt: enum declaration" {
    try testCanonical(
        \\const E = enum {
        \\    Ok,
        \\    SomethingElse = 0,
        \\};
        \\
        \\const E2 = enum(u8) {
        \\    Ok,
        \\    SomethingElse = 255,
        \\    SomethingThird,
        \\};
        \\
        \\const Ee = extern enum {
        \\    Ok,
        \\    SomethingElse,
        \\    SomethingThird,
        \\};
        \\
        \\const Ep = packed enum {
        \\    Ok,
        \\    SomethingElse,
        \\    SomethingThird,
        \\};
        \\
    );
}

test "zig fmt: union declaration" {
    try testCanonical(
        \\const U = union {
        \\    Int: u8,
        \\    Float: f32,
        \\    None,
        \\    Bool: bool,
        \\};
        \\
        \\const Ue = union(enum) {
        \\    Int: u8,
        \\    Float: f32,
        \\    None,
        \\    Bool: bool,
        \\};
        \\
        \\const E = enum {
        \\    Int,
        \\    Float,
        \\    None,
        \\    Bool,
        \\};
        \\
        \\const Ue2 = union(E) {
        \\    Int: u8,
        \\    Float: f32,
        \\    None,
        \\    Bool: bool,
        \\};
        \\
        \\const Eu = extern union {
        \\    Int: u8,
        \\    Float: f32,
        \\    None,
        \\    Bool: bool,
        \\};
        \\
    );
}

test "zig fmt: arrays" {
    try testCanonical(
        \\test "test array" {
        \\    const a: [2]u8 = [2]u8{
        \\        1,
        \\        2,
        \\    };
        \\    const a: [2]u8 = []u8{
        \\        1,
        \\        2,
        \\    };
        \\    const a: [0]u8 = []u8{};
        \\}
        \\
    );
}

test "zig fmt: container initializers" {
    try testCanonical(
        \\const a0 = []u8{};
        \\const a1 = []u8{1};
        \\const a2 = []u8{
        \\    1,
        \\    2,
        \\    3,
        \\    4,
        \\};
        \\const s0 = S{};
        \\const s1 = S{ .a = 1 };
        \\const s2 = S{
        \\    .a = 1,
        \\    .b = 2,
        \\};
        \\
    );
}

test "zig fmt: catch" {
    try testCanonical(
        \\test "catch" {
        \\    const a: anyerror!u8 = 0;
        \\    _ = a catch return;
        \\    _ = a catch |err| return;
        \\}
        \\
    );
}

test "zig fmt: blocks" {
    try testCanonical(
        \\test "blocks" {
        \\    {
        \\        const a = 0;
        \\        const b = 0;
        \\    }
        \\
        \\    blk: {
        \\        const a = 0;
        \\        const b = 0;
        \\    }
        \\
        \\    const r = blk: {
        \\        const a = 0;
        \\        const b = 0;
        \\    };
        \\}
        \\
    );
}

test "zig fmt: switch" {
    try testCanonical(
        \\test "switch" {
        \\    switch (0) {
        \\        0 => {},
        \\        1 => unreachable,
        \\        2, 3 => {},
        \\        4...7 => {},
        \\        1 + 4 * 3 + 22 => {},
        \\        else => {
        \\            const a = 1;
        \\            const b = a;
        \\        },
        \\    }
        \\
        \\    const res = switch (0) {
        \\        0 => 0,
        \\        1 => 2,
        \\        1 => a = 4,
        \\        else => 4,
        \\    };
        \\
        \\    const Union = union(enum) {
        \\        Int: i64,
        \\        Float: f64,
        \\    };
        \\
        \\    switch (u) {
        \\        Union.Int => |int| {},
        \\        Union.Float => |*float| unreachable,
        \\    }
        \\}
        \\
    );
}

test "zig fmt: while" {
    try testCanonical(
        \\test "while" {
        \\    while (10 < 1) unreachable;
        \\
        \\    while (10 < 1) unreachable else unreachable;
        \\
        \\    while (10 < 1) {
        \\        unreachable;
        \\    }
        \\
        \\    while (10 < 1)
        \\        unreachable;
        \\
        \\    var i: usize = 0;
        \\    while (i < 10) : (i += 1) {
        \\        continue;
        \\    }
        \\
        \\    i = 0;
        \\    while (i < 10) : (i += 1)
        \\        continue;
        \\
        \\    i = 0;
        \\    var j: usize = 0;
        \\    while (i < 10) : ({
        \\        i += 1;
        \\        j += 1;
        \\    }) {
        \\        continue;
        \\    }
        \\
        \\    var a: ?u8 = 2;
        \\    while (a) |v| : (a = null) {
        \\        continue;
        \\    }
        \\
        \\    while (a) |v| : (a = null)
        \\        unreachable;
        \\
        \\    label: while (10 < 0) {
        \\        unreachable;
        \\    }
        \\
        \\    const res = while (0 < 10) {
        \\        break 7;
        \\    } else {
        \\        unreachable;
        \\    };
        \\
        \\    const res = while (0 < 10)
        \\        break 7
        \\    else
        \\        unreachable;
        \\
        \\    var a: anyerror!u8 = 0;
        \\    while (a) |v| {
        \\        a = error.Err;
        \\    } else |err| {
        \\        i = 1;
        \\    }
        \\
        \\    comptime var k: usize = 0;
        \\    inline while (i < 10) : (i += 1)
        \\        j += 2;
        \\}
        \\
    );
}

test "zig fmt: for" {
    try testCanonical(
        \\test "for" {
        \\    for (a) |v| {
        \\        continue;
        \\    }
        \\
        \\    for (a) |v| continue;
        \\
        \\    for (a) |v| continue else return;
        \\
        \\    for (a) |v| {
        \\        continue;
        \\    } else return;
        \\
        \\    for (a) |v| continue else {
        \\        return;
        \\    }
        \\
        \\    for (a) |v|
        \\        continue
        \\    else
        \\        return;
        \\
        \\    for (a) |v|
        \\        continue;
        \\
        \\    for (a) |*v|
        \\        continue;
        \\
        \\    for (a) |v, i| {
        \\        continue;
        \\    }
        \\
        \\    for (a) |v, i|
        \\        continue;
        \\
        \\    for (a) |b| switch (b) {
        \\        c => {},
        \\        d => {},
        \\    };
        \\
        \\    for (a) |b|
        \\        switch (b) {
        \\            c => {},
        \\            d => {},
        \\        };
        \\
        \\    const res = for (a) |v, i| {
        \\        break v;
        \\    } else {
        \\        unreachable;
        \\    };
        \\
        \\    var num: usize = 0;
        \\    inline for (a) |v, i| {
        \\        num += v;
        \\        num += i;
        \\    }
        \\}
        \\
    );

    try testTransform(
        \\test "fix for" {
        \\    for (a) |x|
        \\        f(x) else continue;
        \\}
        \\
    ,
        \\test "fix for" {
        \\    for (a) |x|
        \\        f(x)
        \\    else continue;
        \\}
        \\
    );
}

test "zig fmt: if" {
    try testCanonical(
        \\test "if" {
        \\    if (10 < 0) {
        \\        unreachable;
        \\    }
        \\
        \\    if (10 < 0) unreachable;
        \\
        \\    if (10 < 0) {
        \\        unreachable;
        \\    } else {
        \\        const a = 20;
        \\    }
        \\
        \\    if (10 < 0) {
        \\        unreachable;
        \\    } else if (5 < 0) {
        \\        unreachable;
        \\    } else {
        \\        const a = 20;
        \\    }
        \\
        \\    const is_world_broken = if (10 < 0) true else false;
        \\    const some_number = 1 + if (10 < 0) 2 else 3;
        \\
        \\    const a: ?u8 = 10;
        \\    const b: ?u8 = null;
        \\    if (a) |v| {
        \\        const some = v;
        \\    } else if (b) |*v| {
        \\        unreachable;
        \\    } else {
        \\        const some = 10;
        \\    }
        \\
        \\    const non_null_a = if (a) |v| v else 0;
        \\
        \\    const a_err: anyerror!u8 = 0;
        \\    if (a_err) |v| {
        \\        const p = v;
        \\    } else |err| {
        \\        unreachable;
        \\    }
        \\}
        \\
    );
}

test "zig fmt: defer" {
    try testCanonical(
        \\test "defer" {
        \\    var i: usize = 0;
        \\    defer i = 1;
        \\    defer {
        \\        i += 2;
        \\        i *= i;
        \\    }
        \\
        \\    errdefer i += 3;
        \\    errdefer {
        \\        i += 2;
        \\        i /= i;
        \\    }
        \\}
        \\
    );
}

test "zig fmt: comptime" {
    try testCanonical(
        \\fn a() u8 {
        \\    return 5;
        \\}
        \\
        \\fn b(comptime i: u8) u8 {
        \\    return i;
        \\}
        \\
        \\const av = comptime a();
        \\const av2 = comptime blk: {
        \\    var res = a();
        \\    res *= b(2);
        \\    break :blk res;
        \\};
        \\
        \\comptime {
        \\    _ = a();
        \\}
        \\
        \\test "comptime" {
        \\    const av3 = comptime a();
        \\    const av4 = comptime blk: {
        \\        var res = a();
        \\        res *= a();
        \\        break :blk res;
        \\    };
        \\
        \\    comptime var i = 0;
        \\    comptime {
        \\        i = a();
        \\        i += b(i);
        \\    }
        \\}
        \\
    );
}

test "zig fmt: fn type" {
    try testCanonical(
        \\fn a(i: u8) u8 {
        \\    return i + 1;
        \\}
        \\
        \\const a: fn (u8) u8 = undefined;
        \\const b: extern fn (u8) u8 = undefined;
        \\const c: nakedcc fn (u8) u8 = undefined;
        \\const ap: fn (u8) u8 = a;
        \\
    );
}

test "zig fmt: inline asm" {
    try testCanonical(
        \\pub fn syscall1(number: usize, arg1: usize) usize {
        \\    return asm volatile ("syscall"
        \\        : [ret] "={rax}" (-> usize)
        \\        : [number] "{rax}" (number),
        \\          [arg1] "{rdi}" (arg1)
        \\        : "rcx", "r11"
        \\    );
        \\}
        \\
    );
}

test "zig fmt: coroutines" {
    try testCanonical(
        \\async fn simpleAsyncFn() void {
        \\    const a = async a.b();
        \\    x += 1;
        \\    suspend;
        \\    x += 1;
        \\    suspend;
        \\    const p: promise->void = async simpleAsyncFn() catch unreachable;
        \\    await p;
        \\}
        \\
        \\test "coroutine suspend, resume, cancel" {
        \\    const p: promise = try async<std.debug.global_allocator> testAsyncSeq();
        \\    resume p;
        \\    cancel p;
        \\}
        \\
    );
}

test "zig fmt: Block after if" {
    try testCanonical(
        \\test "Block after if" {
        \\    if (true) {
        \\        const a = 0;
        \\    }
        \\
        \\    {
        \\        const a = 0;
        \\    }
        \\}
        \\
    );
}

test "zig fmt: use" {
    try testCanonical(
        \\usingnamespace @import("std");
        \\pub usingnamespace @import("std");
        \\
    );
}

test "zig fmt: string identifier" {
    try testCanonical(
        \\const @"a b" = @"c d".@"e f";
        \\fn @"g h"() void {}
        \\
    );
}

test "zig fmt: error return" {
    try testCanonical(
        \\fn err() anyerror {
        \\    call();
        \\    return error.InvalidArgs;
        \\}
        \\
    );
}

test "zig fmt: comptime block in container" {
    try testCanonical(
        \\pub fn container() type {
        \\    return struct {
        \\        comptime {
        \\            if (false) {
        \\                unreachable;
        \\            }
        \\        }
        \\    };
        \\}
        \\
    );
}

test "zig fmt: inline asm parameter alignment" {
    try testCanonical(
        \\pub fn main() void {
        \\    asm volatile (
        \\        \\ foo
        \\        \\ bar
        \\    );
        \\    asm volatile (
        \\        \\ foo
        \\        \\ bar
        \\        : [_] "" (-> usize),
        \\          [_] "" (-> usize)
        \\    );
        \\    asm volatile (
        \\        \\ foo
        \\        \\ bar
        \\        :
        \\        : [_] "" (0),
        \\          [_] "" (0)
        \\    );
        \\    asm volatile (
        \\        \\ foo
        \\        \\ bar
        \\        :
        \\        :
        \\        : "", ""
        \\    );
        \\    asm volatile (
        \\        \\ foo
        \\        \\ bar
        \\        : [_] "" (-> usize),
        \\          [_] "" (-> usize)
        \\        : [_] "" (0),
        \\          [_] "" (0)
        \\        : "", ""
        \\    );
        \\}
        \\
    );
}

test "zig fmt: multiline string in array" {
    try testCanonical(
        \\const Foo = [][]const u8{
        \\    \\aaa
        \\,
        \\    \\bbb
        \\};
        \\
        \\fn bar() void {
        \\    const Foo = [][]const u8{
        \\        \\aaa
        \\    ,
        \\        \\bbb
        \\    };
        \\    const Bar = [][]const u8{ // comment here
        \\        \\aaa
        \\        \\
        \\    , // and another comment can go here
        \\        \\bbb
        \\    };
        \\}
        \\
    );
}

test "zig fmt: if type expr" {
    try testCanonical(
        \\const mycond = true;
        \\pub fn foo() if (mycond) i32 else void {
        \\    if (mycond) {
        \\        return 42;
        \\    }
        \\}
        \\
    );
}

<<<<<<< HEAD
test "zig fmt: line comment in array" {
    try testTransform(
        \\test "a" {
        \\    var arr = [_]u32{
        \\        0
        \\        // 1,
        \\        // 2,
        \\    };
        \\}
        \\
    ,
        \\test "a" {
        \\    var arr = [_]u32{
        \\        0, // 1,
        \\        // 2,
        \\    };
        \\}
        \\
    );
    try testCanonical(
        \\test "a" {
        \\    var arr = [_]u32{
        \\        0,
        \\        // 1,
        \\        // 2,
        \\    };
        \\}
        \\
    );
}

test "zig fmt: comment after params" {
    try testTransform(
        \\fn a(
        \\    b: u32
        \\    // c: u32,
        \\    // d: u32,
        \\) void {}
        \\
    ,
        \\fn a(
        \\    b: u32, // c: u32,
        \\    // d: u32,
        \\) void {}
        \\
    );
    try testCanonical(
        \\fn a(
        \\    b: u32,
        \\    // c: u32,
        \\    // d: u32,
        \\) void {}
        \\
    );
}

test "zig fmt: comment in array initializer/access" {
    try testCanonical(
        \\test "a" {
        \\    var a = x{ //aa
        \\        //bb
        \\    };
        \\    var a = []x{ //aa
        \\        //bb
        \\    };
        \\    var b = [ //aa
        \\        _
        \\    ]x{ //aa
        \\        //bb
        \\        9,
        \\    };
        \\    var c = b[ //aa
        \\        0
        \\    ];
        \\    var d = [_
        \\        //aa
        \\    ]x{ //aa
        \\        //bb
        \\        9,
        \\    };
        \\    var e = d[0
        \\        //aa
        \\    ];
        \\}
=======
test "zig fmt: file ends with struct field" {
    try testTransform(
        \\a: bool
    ,
        \\a: bool,
>>>>>>> 158e2312
        \\
    );
}

const std = @import("std");
const mem = std.mem;
const warn = std.debug.warn;
const io = std.io;
const maxInt = std.math.maxInt;

var fixed_buffer_mem: [100 * 1024]u8 = undefined;

fn testParse(source: []const u8, allocator: *mem.Allocator, anything_changed: *bool) ![]u8 {
    var stderr_file = try io.getStdErr();
    var stderr = &stderr_file.outStream().stream;

    const tree = try std.zig.parse(allocator, source);
    defer tree.deinit();

    var error_it = tree.errors.iterator(0);
    while (error_it.next()) |parse_error| {
        const token = tree.tokens.at(parse_error.loc());
        const loc = tree.tokenLocation(0, parse_error.loc());
        try stderr.print("(memory buffer):{}:{}: error: ", loc.line + 1, loc.column + 1);
        try tree.renderError(parse_error, stderr);
        try stderr.print("\n{}\n", source[loc.line_start..loc.line_end]);
        {
            var i: usize = 0;
            while (i < loc.column) : (i += 1) {
                try stderr.write(" ");
            }
        }
        {
            const caret_count = token.end - token.start;
            var i: usize = 0;
            while (i < caret_count) : (i += 1) {
                try stderr.write("~");
            }
        }
        try stderr.write("\n");
    }
    if (tree.errors.len != 0) {
        return error.ParseError;
    }

    var buffer = try std.Buffer.initSize(allocator, 0);
    errdefer buffer.deinit();

    var buffer_out_stream = io.BufferOutStream.init(&buffer);
    anything_changed.* = try std.zig.render(allocator, &buffer_out_stream.stream, tree);
    return buffer.toOwnedSlice();
}

fn testTransform(source: []const u8, expected_source: []const u8) !void {
    const needed_alloc_count = x: {
        // Try it once with unlimited memory, make sure it works
        var fixed_allocator = std.heap.FixedBufferAllocator.init(fixed_buffer_mem[0..]);
        var failing_allocator = std.debug.FailingAllocator.init(&fixed_allocator.allocator, maxInt(usize));
        var anything_changed: bool = undefined;
        const result_source = try testParse(source, &failing_allocator.allocator, &anything_changed);
        if (!mem.eql(u8, result_source, expected_source)) {
            warn("\n====== expected this output: =========\n");
            warn("{}", expected_source);
            warn("\n======== instead found this: =========\n");
            warn("{}", result_source);
            warn("\n======================================\n");
            return error.TestFailed;
        }
        const changes_expected = source.ptr != expected_source.ptr;
        if (anything_changed != changes_expected) {
            warn("std.zig.render returned {} instead of {}\n", anything_changed, changes_expected);
            return error.TestFailed;
        }
        std.testing.expect(anything_changed == changes_expected);
        failing_allocator.allocator.free(result_source);
        break :x failing_allocator.index;
    };

    var fail_index: usize = 0;
    while (fail_index < needed_alloc_count) : (fail_index += 1) {
        var fixed_allocator = std.heap.FixedBufferAllocator.init(fixed_buffer_mem[0..]);
        var failing_allocator = std.debug.FailingAllocator.init(&fixed_allocator.allocator, fail_index);
        var anything_changed: bool = undefined;
        if (testParse(source, &failing_allocator.allocator, &anything_changed)) |_| {
            return error.NondeterministicMemoryUsage;
        } else |err| switch (err) {
            error.OutOfMemory => {
                if (failing_allocator.allocated_bytes != failing_allocator.freed_bytes) {
                    warn(
                        "\nfail_index: {}/{}\nallocated bytes: {}\nfreed bytes: {}\nallocations: {}\ndeallocations: {}\n",
                        fail_index,
                        needed_alloc_count,
                        failing_allocator.allocated_bytes,
                        failing_allocator.freed_bytes,
                        failing_allocator.allocations,
                        failing_allocator.deallocations,
                    );
                    return error.MemoryLeakDetected;
                }
            },
            error.ParseError => @panic("test failed"),
            else => @panic("test failed"),
        }
    }
}

fn testCanonical(source: []const u8) !void {
    return testTransform(source, source);
}<|MERGE_RESOLUTION|>--- conflicted
+++ resolved
@@ -2258,7 +2258,15 @@
     );
 }
 
-<<<<<<< HEAD
+test "zig fmt: file ends with struct field" {
+    try testTransform(
+        \\a: bool
+    ,
+        \\a: bool,
+        \\
+    );
+}
+
 test "zig fmt: line comment in array" {
     try testTransform(
         \\test "a" {
@@ -2343,13 +2351,6 @@
         \\        //aa
         \\    ];
         \\}
-=======
-test "zig fmt: file ends with struct field" {
-    try testTransform(
-        \\a: bool
-    ,
-        \\a: bool,
->>>>>>> 158e2312
         \\
     );
 }
